# 🌐 Browser Console Agent Example

A command-line application that lets you interact with websites using natural language through the Model Context Protocol (MCP) with the use of the [Puppeteer MCP server](https://github.com/modelcontextprotocol/servers/tree/main/src/puppeteer).

https://github.com/user-attachments/assets/195af0e7-1bd1-42bf-b77a-15ca28d36f1f

- **Natural Language Control**: Navigate and interact with websites using conversational commands
- **Continuous Browser Session**: Keep the same browser context across multiple queries
- **Real-time Website Analysis**: Extract information, analyze content, and take screenshots
- **Interactive Console Interface**: Simple terminal-based interface for browsing the web

```plaintext
┌─────────┐      ┌───────────┐      ┌──────────────┐
│ Console │─────▶│  Browser  │─────▶│  Puppeteer   │
└─────────┘      │  Agent    │      │  MCP Server  │
                 └───────────┘      └──────────────┘
```

## `1` App set up

First, clone the repo and navigate to the browser agent example:

```bash
git clone https://github.com/lastmile-ai/mcp-agent.git
cd mcp-agent/examples/usecases/mcp_browser_agent
```

Install `uv` (if you don’t have it):

```bash
pip install uv
```

Sync `mcp-agent` project dependencies:

```bash
uv sync
```

Install requirements specific to this example:

```bash
uv pip install -r requirements.txt
```

Make sure Node.js and npm are installed:

```bash
node --version
npm --version
```

## `2` Set up environment variables

Copy and configure your secrets and env variables:

```bash
cp mcp_agent.secrets.yaml.example mcp_agent.secrets.yaml
```

Then open `mcp_agent.secrets.yaml` and add your api key for your preferred LLM.

## `3` Run locally

Run your MCP Agent app:

```bash
uv run console_agent.py [URL]
```

### Example Commands

- "Summarize the content on this page"
- "Click on the 'Documentation' link"
- "Fill out the contact form with this information..."
- "Find all links on this page"
- "Navigate to the pricing page"
- "Extract the main headings from this article"
- "Take a screenshot of the current page"

## How It Works

The Browser Console Agent uses:

- **MCP Agent**: Agent framework for Model Context Protocol servers
- **Puppeteer Server**: Provides browser automation capabilities
- **OpenAI**: Powers natural language understanding and generation

The app maintains a continuous browser session, allowing you to:

1. Browse websites with natural language commands
2. Maintain cookies and session state between queries
3. Navigate through websites as if you were using them directly

## Troubleshooting

- Make sure Node.js and npm are properly installed
- Check that your OpenAI API key is correctly configured in `mcp_agent.secrets.yaml`
<<<<<<< HEAD
- # If you encounter issues with the Puppeteer server, ensure you have a compatible browser installed
=======
- If you encounter issues with the Puppeteer server, ensure you have a compatible browser installed
>>>>>>> 9090f082
<|MERGE_RESOLUTION|>--- conflicted
+++ resolved
@@ -96,8 +96,4 @@
 
 - Make sure Node.js and npm are properly installed
 - Check that your OpenAI API key is correctly configured in `mcp_agent.secrets.yaml`
-<<<<<<< HEAD
-- # If you encounter issues with the Puppeteer server, ensure you have a compatible browser installed
-=======
-- If you encounter issues with the Puppeteer server, ensure you have a compatible browser installed
->>>>>>> 9090f082
+- If you encounter issues with the Puppeteer server, ensure you have a compatible browser installed