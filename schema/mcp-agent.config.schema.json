{
  "$defs": {
    "AnthropicSettings": {
      "additionalProperties": true,
      "description": "Settings for using Anthropic models in the MCP Agent application.",
      "properties": {
        "api_key": {
          "anyOf": [
            {
              "type": "string"
            },
            {
              "type": "null"
            }
          ],
          "default": null,
          "title": "Api Key"
        }
      },
      "title": "AnthropicSettings",
      "type": "object"
    },
    "AzureSettings": {
      "additionalProperties": true,
      "description": "Settings for using Azure models in the MCP Agent application.",
      "properties": {
        "api_key": {
          "anyOf": [
            {
              "type": "string"
            },
            {
              "type": "null"
            }
          ],
          "default": null,
          "title": "Api Key"
        },
        "endpoint": {
          "title": "Endpoint",
          "type": "string"
        },
        "credential_scopes": {
          "anyOf": [
            {
              "items": {
                "type": "string"
              },
              "type": "array"
            },
            {
              "type": "null"
            }
          ],
          "default": [
            "https://cognitiveservices.azure.com/.default"
          ],
          "title": "Credential Scopes"
        }
      },
      "required": [
        "endpoint"
      ],
      "title": "AzureSettings",
      "type": "object"
    },
    "BedrockSettings": {
      "additionalProperties": true,
      "description": "Settings for using Bedrock models in the MCP Agent application.",
      "properties": {
        "aws_access_key_id": {
          "anyOf": [
            {
              "type": "string"
            },
            {
              "type": "null"
            }
          ],
          "default": null,
          "title": "Aws Access Key Id"
        },
        "aws_secret_access_key": {
          "anyOf": [
            {
              "type": "string"
            },
            {
              "type": "null"
            }
          ],
          "default": null,
          "title": "Aws Secret Access Key"
        },
        "aws_session_token": {
          "anyOf": [
            {
              "type": "string"
            },
            {
              "type": "null"
            }
          ],
          "default": null,
          "title": "Aws Session Token"
        },
        "aws_region": {
          "anyOf": [
            {
              "type": "string"
            },
            {
              "type": "null"
            }
          ],
          "default": null,
          "title": "Aws Region"
        },
        "profile": {
          "anyOf": [
            {
              "type": "string"
            },
            {
              "type": "null"
            }
          ],
          "default": null,
          "title": "Profile"
        }
      },
      "title": "BedrockSettings",
      "type": "object"
    },
    "CohereSettings": {
      "additionalProperties": true,
      "description": "Settings for using Cohere models in the MCP Agent application.",
      "properties": {
        "api_key": {
          "anyOf": [
            {
              "type": "string"
            },
            {
              "type": "null"
            }
          ],
          "default": null,
          "title": "Api Key"
        }
      },
      "title": "CohereSettings",
      "type": "object"
    },
    "GoogleSettings": {
      "additionalProperties": true,
      "description": "Settings for using Google models in the MCP Agent application.",
      "properties": {
        "api_key": {
          "anyOf": [
            {
              "type": "string"
            },
            {
              "type": "null"
            }
          ],
          "default": null,
          "title": "Api Key",
          "description": "Or use the GOOGLE_API_KEY environment variable"
        },
        "vertexai": {
          "default": false,
          "title": "Vertexai",
          "type": "boolean"
        },
        "project": {
          "anyOf": [
            {
              "type": "string"
            },
            {
              "type": "null"
            }
          ],
          "default": null,
          "title": "Project"
        },
        "location": {
          "anyOf": [
            {
              "type": "string"
            },
            {
              "type": "null"
            }
          ],
          "default": null,
          "title": "Location"
        }
      },
      "title": "GoogleSettings",
      "type": "object"
    },
    "LogPathSettings": {
      "description": "Settings for configuring log file paths with dynamic elements like timestamps or session IDs.",
      "properties": {
        "path_pattern": {
          "default": "logs/mcp-agent-{unique_id}.jsonl",
          "title": "Path Pattern",
          "type": "string"
        },
        "unique_id": {
          "default": "timestamp",
          "enum": [
            "timestamp",
            "session_id"
          ],
          "title": "Unique Id",
          "type": "string"
        },
        "timestamp_format": {
          "default": "%Y%m%d_%H%M%S",
          "title": "Timestamp Format",
          "type": "string"
        }
      },
      "title": "LogPathSettings",
      "type": "object"
    },
    "LoggerSettings": {
      "description": "Logger settings for the MCP Agent application.",
      "properties": {
        "type": {
          "default": "console",
          "enum": [
            "none",
            "console",
            "file",
            "http"
          ],
          "title": "Type",
          "type": "string"
        },
        "transports": {
          "default": [],
          "items": {
            "enum": [
              "none",
              "console",
              "file",
              "http"
            ],
            "type": "string"
          },
          "title": "Transports",
          "type": "array",
          "description": "List of transports to use (can enable multiple simultaneously)"
        },
        "level": {
          "default": "info",
          "enum": [
            "debug",
            "info",
            "warning",
            "error"
          ],
          "title": "Level",
          "type": "string",
          "description": "Minimum logging level"
        },
        "progress_display": {
          "default": false,
          "title": "Progress Display",
          "type": "boolean",
          "description": "Enable or disable the progress display"
        },
        "path": {
          "default": "mcp-agent.jsonl",
          "title": "Path",
          "type": "string",
          "description": "Path to log file, if logger 'type' is 'file'."
        },
        "path_settings": {
          "anyOf": [
            {
              "$ref": "#/$defs/LogPathSettings"
            },
            {
              "type": "null"
            }
          ],
          "default": null
        },
        "batch_size": {
          "default": 100,
          "title": "Batch Size",
          "type": "integer",
          "description": "Number of events to accumulate before processing"
        },
        "flush_interval": {
          "default": 2.0,
          "title": "Flush Interval",
          "type": "number",
          "description": "How often to flush events in seconds"
        },
        "max_queue_size": {
          "default": 2048,
          "title": "Max Queue Size",
          "type": "integer",
          "description": "Maximum queue size for event processing"
        },
        "http_endpoint": {
          "anyOf": [
            {
              "type": "string"
            },
            {
              "type": "null"
            }
          ],
          "default": null,
          "title": "Http Endpoint",
          "description": "HTTP endpoint for event transport"
        },
        "http_headers": {
          "anyOf": [
            {
              "additionalProperties": {
                "type": "string"
              },
              "type": "object"
            },
            {
              "type": "null"
            }
          ],
          "default": null,
          "title": "Http Headers",
          "description": "HTTP headers for event transport"
        },
        "http_timeout": {
          "default": 5.0,
          "title": "Http Timeout",
          "type": "number",
          "description": "HTTP timeout seconds for event transport"
        }
      },
      "title": "LoggerSettings",
      "type": "object"
    },
    "MCPRootSettings": {
      "additionalProperties": true,
      "description": "Represents a root directory configuration for an MCP server.",
      "properties": {
        "uri": {
          "title": "Uri",
          "type": "string",
          "description": "The URI identifying the root. Must start with file://"
        },
        "name": {
          "anyOf": [
            {
              "type": "string"
            },
            {
              "type": "null"
            }
          ],
          "default": null,
          "title": "Name",
          "description": "Optional name for the root."
        },
        "server_uri_alias": {
          "anyOf": [
            {
              "type": "string"
            },
            {
              "type": "null"
            }
          ],
          "default": null,
          "title": "Server Uri Alias",
          "description": "Optional URI alias for presentation to the server"
        }
      },
      "required": [
        "uri"
      ],
      "title": "MCPRootSettings",
      "type": "object"
    },
    "MCPServerAuthSettings": {
      "additionalProperties": true,
      "description": "Represents authentication configuration for a server.",
      "properties": {
        "api_key": {
          "anyOf": [
            {
              "type": "string"
            },
            {
              "type": "null"
            }
          ],
          "default": null,
          "title": "Api Key"
        }
      },
      "title": "MCPServerAuthSettings",
      "type": "object"
    },
    "MCPServerSettings": {
      "additionalProperties": true,
      "description": "Represents the configuration for an individual server.",
      "properties": {
        "name": {
          "anyOf": [
            {
              "type": "string"
            },
            {
              "type": "null"
            }
          ],
          "default": null,
          "title": "Name",
          "description": "The name of the server."
        },
        "description": {
          "anyOf": [
            {
              "type": "string"
            },
            {
              "type": "null"
            }
          ],
          "default": null,
          "title": "Description",
          "description": "The description of the server."
        },
        "transport": {
          "default": "stdio",
          "enum": [
            "stdio",
            "sse",
            "streamable_http",
            "websocket"
          ],
          "title": "Transport",
          "type": "string",
          "description": "The transport mechanism."
        },
        "command": {
          "anyOf": [
            {
              "type": "string"
            },
            {
              "type": "null"
            }
          ],
          "default": null,
          "title": "Command",
          "description": "The command to execute the server (e.g. npx) in stdio mode."
        },
        "args": {
          "items": {
            "type": "string"
          },
          "title": "Args",
          "type": "array",
          "description": "The arguments for the server command in stdio mode."
        },
        "url": {
          "anyOf": [
            {
              "type": "string"
            },
            {
              "type": "null"
            }
          ],
          "default": null,
          "title": "Url",
          "description": "The URL for the server for SSE, Streamble HTTP or websocket transport."
        },
        "headers": {
          "anyOf": [
            {
              "additionalProperties": {
                "type": "string"
              },
              "type": "object"
            },
            {
              "type": "null"
            }
          ],
          "default": null,
          "title": "Headers",
          "description": "HTTP headers for SSE or Streamable HTTP requests."
        },
        "http_timeout_seconds": {
          "anyOf": [
            {
              "type": "integer"
            },
            {
              "type": "null"
            }
          ],
          "default": null,
          "title": "Http Timeout Seconds"
        },
        "read_timeout_seconds": {
          "anyOf": [
            {
              "type": "integer"
            },
            {
              "type": "null"
            }
          ],
          "default": null,
          "title": "Read Timeout Seconds"
        },
        "terminate_on_close": {
          "default": true,
          "title": "Terminate On Close",
          "type": "boolean"
        },
        "auth": {
          "anyOf": [
            {
              "$ref": "#/$defs/MCPServerAuthSettings"
            },
            {
              "type": "null"
            }
          ],
          "default": null,
          "description": "The authentication configuration for the server."
        },
        "roots": {
          "anyOf": [
            {
              "items": {
                "$ref": "#/$defs/MCPRootSettings"
              },
              "type": "array"
            },
            {
              "type": "null"
            }
          ],
          "default": null,
          "title": "Roots",
          "description": "Root directories this server has access to."
        },
        "env": {
          "anyOf": [
            {
              "additionalProperties": {
                "type": "string"
              },
              "type": "object"
            },
            {
              "type": "null"
            }
          ],
          "default": null,
          "title": "Env",
          "description": "Environment variables to pass to the server process."
        }
      },
      "title": "MCPServerSettings",
      "type": "object"
    },
    "MCPSettings": {
      "additionalProperties": true,
      "description": "Configuration for all MCP servers.",
      "properties": {
        "servers": {
          "additionalProperties": {
            "$ref": "#/$defs/MCPServerSettings"
          },
          "title": "Servers",
          "type": "object"
        }
      },
      "title": "MCPSettings",
      "type": "object"
    },
    "OpenAISettings": {
      "additionalProperties": true,
      "description": "Settings for using OpenAI models in the MCP Agent application.",
      "properties": {
        "api_key": {
          "anyOf": [
            {
              "type": "string"
            },
            {
              "type": "null"
            }
          ],
          "default": null,
          "title": "Api Key"
        },
        "reasoning_effort": {
          "default": "medium",
          "enum": [
            "low",
            "medium",
            "high"
          ],
          "title": "Reasoning Effort",
          "type": "string"
        },
        "base_url": {
          "anyOf": [
            {
              "type": "string"
            },
            {
              "type": "null"
            }
          ],
          "default": null,
          "title": "Base Url"
        }
      },
      "title": "OpenAISettings",
      "type": "object"
    },
    "OpenTelemetrySettings": {
      "description": "OTEL settings for the MCP Agent application.",
      "properties": {
        "enabled": {
          "default": false,
          "title": "Enabled",
          "type": "boolean"
        },
        "exporters": {
          "default": [],
          "items": {
            "enum": [
              "console",
              "file",
              "otlp"
            ],
            "type": "string"
          },
          "title": "Exporters",
          "type": "array",
          "description": "List of exporters to use (can enable multiple simultaneously)"
        },
        "service_name": {
          "default": "mcp-agent",
          "title": "Service Name",
          "type": "string"
        },
        "service_instance_id": {
          "anyOf": [
            {
              "type": "string"
            },
            {
              "type": "null"
            }
          ],
          "default": null,
          "title": "Service Instance Id"
        },
        "service_version": {
          "anyOf": [
            {
              "type": "string"
            },
            {
              "type": "null"
            }
          ],
          "default": null,
          "title": "Service Version"
        },
        "sample_rate": {
          "default": 1.0,
          "title": "Sample Rate",
          "type": "number",
          "description": "Sample rate for tracing (1.0 = sample everything)"
        },
        "otlp_settings": {
          "anyOf": [
            {
              "$ref": "#/$defs/TraceOTLPSettings"
            },
            {
              "type": "null"
            }
          ],
          "default": null,
          "description": "OTLP settings for OpenTelemetry tracing. Required if using otlp exporter."
        },
        "path_settings": {
          "anyOf": [
            {
              "$ref": "#/$defs/TracePathSettings"
            },
            {
              "type": "null"
            }
          ],
          "default": null
        }
      },
      "title": "OpenTelemetrySettings",
      "type": "object"
    },
    "TemporalSettings": {
      "description": "Temporal settings for the MCP Agent application.",
      "properties": {
        "host": {
          "title": "Host",
          "type": "string"
        },
        "namespace": {
          "default": "default",
          "title": "Namespace",
          "type": "string"
        },
        "task_queue": {
          "title": "Task Queue",
          "type": "string"
        },
        "max_concurrent_activities": {
          "anyOf": [
            {
              "type": "integer"
            },
            {
              "type": "null"
            }
          ],
          "default": null,
<<<<<<< HEAD
          "title": "Max Concurrent Activities"
=======
          "title": "Max Concurrent Activities",
          "type": "integer"
>>>>>>> d46befc3
        },
        "api_key": {
          "anyOf": [
            {
              "type": "string"
            },
            {
              "type": "null"
            }
          ],
          "default": null,
          "title": "Api Key"
        },
        "timeout_seconds": {
          "anyOf": [
            {
              "type": "integer"
            },
            {
              "type": "null"
            }
          ],
          "default": 60,
          "title": "Timeout Seconds"
        }
      },
      "required": [
        "host",
        "task_queue"
      ],
      "title": "TemporalSettings",
      "type": "object"
    },
    "TraceOTLPSettings": {
      "description": "Settings for OTLP exporter in OpenTelemetry.",
      "properties": {
        "endpoint": {
          "title": "Endpoint",
          "type": "string",
          "description": "OTLP endpoint for exporting traces."
        }
      },
      "required": [
        "endpoint"
      ],
      "title": "TraceOTLPSettings",
      "type": "object"
    },
    "TracePathSettings": {
      "description": "Settings for configuring trace file paths with dynamic elements like timestamps or session IDs.",
      "properties": {
        "path_pattern": {
          "default": "traces/mcp-agent-trace-{unique_id}.jsonl",
          "title": "Path Pattern",
          "type": "string"
        },
        "unique_id": {
          "default": "timestamp",
          "enum": [
            "timestamp",
            "session_id"
          ],
          "title": "Unique Id",
          "type": "string"
        },
        "timestamp_format": {
          "default": "%Y%m%d_%H%M%S",
          "title": "Timestamp Format",
          "type": "string"
        }
      },
      "title": "TracePathSettings",
      "type": "object"
    },
    "UsageTelemetrySettings": {
      "description": "Settings for usage telemetry in the MCP Agent application.\nAnonymized usage metrics are sent to a telemetry server to help improve the product.",
      "properties": {
        "enabled": {
          "default": true,
          "title": "Enabled",
          "type": "boolean",
          "description": "Enable usage telemetry in the MCP Agent application."
        },
        "enable_detailed_telemetry": {
          "default": false,
          "title": "Enable Detailed Telemetry",
          "type": "boolean",
          "description": "If enabled, detailed telemetry data, including prompts and agents, will be sent to the telemetry server."
        }
      },
      "title": "UsageTelemetrySettings",
      "type": "object"
    }
  },
  "additionalProperties": true,
  "description": "Configuration schema for MCP Agent applications",
  "properties": {
    "mcp": {
      "anyOf": [
        {
          "$ref": "#/$defs/MCPSettings"
        },
        {
          "type": "null"
        }
      ],
      "default": {
        "servers": {}
      },
      "description": "MCP config, such as MCP servers"
    },
    "execution_engine": {
      "default": "asyncio",
      "enum": [
        "asyncio",
        "temporal"
      ],
      "title": "Execution Engine",
      "type": "string",
      "description": "Execution engine for the MCP Agent application"
    },
    "temporal": {
      "anyOf": [
        {
          "$ref": "#/$defs/TemporalSettings"
        },
        {
          "type": "null"
        }
      ],
      "default": null,
      "description": "Settings for Temporal workflow orchestration"
    },
    "anthropic": {
      "anyOf": [
        {
          "$ref": "#/$defs/AnthropicSettings"
        },
        {
          "type": "null"
        }
      ],
      "default": null,
      "description": "Settings for using Anthropic models in the MCP Agent application"
    },
    "bedrock": {
      "anyOf": [
        {
          "$ref": "#/$defs/BedrockSettings"
        },
        {
          "type": "null"
        }
      ],
      "default": null,
      "description": "Settings for using Bedrock models in the MCP Agent application"
    },
    "cohere": {
      "anyOf": [
        {
          "$ref": "#/$defs/CohereSettings"
        },
        {
          "type": "null"
        }
      ],
      "default": null,
      "description": "Settings for using Cohere models in the MCP Agent application"
    },
    "openai": {
      "anyOf": [
        {
          "$ref": "#/$defs/OpenAISettings"
        },
        {
          "type": "null"
        }
      ],
      "default": null,
      "description": "Settings for using OpenAI models in the MCP Agent application"
    },
    "azure": {
      "anyOf": [
        {
          "$ref": "#/$defs/AzureSettings"
        },
        {
          "type": "null"
        }
      ],
      "default": null,
      "description": "Settings for using Azure models in the MCP Agent application"
    },
    "google": {
      "anyOf": [
        {
          "$ref": "#/$defs/GoogleSettings"
        },
        {
          "type": "null"
        }
      ],
      "default": null,
      "description": "Settings for using Google models in the MCP Agent application"
    },
    "otel": {
      "anyOf": [
        {
          "$ref": "#/$defs/OpenTelemetrySettings"
        },
        {
          "type": "null"
        }
      ],
      "default": {
        "enabled": false,
        "exporters": [],
        "service_name": "mcp-agent",
        "service_instance_id": null,
        "service_version": null,
        "sample_rate": 1.0,
        "otlp_settings": null,
        "path_settings": null
      },
      "description": "OpenTelemetry logging settings for the MCP Agent application"
    },
    "logger": {
      "anyOf": [
        {
          "$ref": "#/$defs/LoggerSettings"
        },
        {
          "type": "null"
        }
      ],
      "default": {
        "type": "console",
        "transports": [],
        "level": "info",
        "progress_display": false,
        "path": "mcp-agent.jsonl",
        "path_settings": null,
        "batch_size": 100,
        "flush_interval": 2.0,
        "max_queue_size": 2048,
        "http_endpoint": null,
        "http_headers": null,
        "http_timeout": 5.0
      },
      "description": "Logger settings for the MCP Agent application"
    },
    "usage_telemetry": {
      "anyOf": [
        {
          "$ref": "#/$defs/UsageTelemetrySettings"
        },
        {
          "type": "null"
        }
      ],
      "default": {
        "enabled": true,
        "enable_detailed_telemetry": false
      },
      "description": "Usage tracking settings for the MCP Agent application"
    }
  },
  "title": "MCP Agent Configuration Schema",
  "type": "object",
  "$schema": "http://json-schema.org/draft-07/schema#"
}<|MERGE_RESOLUTION|>--- conflicted
+++ resolved
@@ -747,12 +747,8 @@
             }
           ],
           "default": null,
-<<<<<<< HEAD
-          "title": "Max Concurrent Activities"
-=======
           "title": "Max Concurrent Activities",
           "type": "integer"
->>>>>>> d46befc3
         },
         "api_key": {
           "anyOf": [
