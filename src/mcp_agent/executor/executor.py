import asyncio
import functools
import random
import uuid
from abc import ABC, abstractmethod
from contextlib import asynccontextmanager
from datetime import timedelta
from typing import (
    Any,
    AsyncIterator,
    Callable,
    Coroutine,
    Dict,
    List,
    Optional,
    Type,
    TypeVar,
    TYPE_CHECKING,
)

from pydantic import BaseModel, ConfigDict

from mcp_agent.core.context_dependent import ContextDependent
from mcp_agent.executor.workflow_signal import (
    AsyncioSignalHandler,
    Signal,
    SignalHandler,
    SignalValueT,
)
from mcp_agent.logging.logger import get_logger
from mcp_agent.tracing.telemetry import telemetry

if TYPE_CHECKING:
    from mcp_agent.core.context import Context

logger = get_logger(__name__)

# Type variable for the return type of tasks
R = TypeVar("R")


class ExecutorConfig(BaseModel):
    """Configuration for executors."""

    max_concurrent_activities: int | None = None  # Unbounded by default
    timeout_seconds: timedelta | None = None  # No timeout by default
    retry_policy: Dict[str, Any] | None = None

    model_config = ConfigDict(extra="allow", arbitrary_types_allowed=True)


class Executor(ABC, ContextDependent):
    """Abstract base class for different execution backends"""

    def __init__(
        self,
        engine: str,
        config: ExecutorConfig | None = None,
        signal_bus: SignalHandler = None,
        context: Optional["Context"] = None,
        **kwargs,
    ):
        super().__init__(context=context, **kwargs)
        self.execution_engine = engine

        if config:
            self.config = config
        else:
            # TODO: saqadri - executor config should be loaded from settings
            # ctx = get_current_context()
            self.config = ExecutorConfig()

        self.signal_bus = signal_bus

    @asynccontextmanager
    async def execution_context(self):
        """Context manager for execution setup/teardown."""
        try:
            yield
        except Exception as e:
            # TODO: saqadri - add logging or other error handling here
            raise e

    @abstractmethod
    async def execute(
        self,
        task: Callable[..., R] | Coroutine[Any, Any, R],
        *args,
        **kwargs,
    ) -> R | BaseException:
        """Execute a list of tasks and return their results"""

    @abstractmethod
    async def execute_many(
        self,
        tasks: List[Callable[..., R] | Coroutine[Any, Any, R]],
        *args,
        **kwargs,
    ) -> List[R | BaseException]:
        """Execute a list of tasks and return their results"""

    @abstractmethod
    async def execute_streaming(
        self,
        tasks: List[Callable[..., R] | Coroutine[Any, Any, R]],
        *args,
        **kwargs: Any,
    ) -> AsyncIterator[R | BaseException]:
        """Execute tasks and yield results as they complete"""

    async def map(
        self,
        func: Callable[..., R],
        inputs: List[Any],
        **kwargs: Any,
    ) -> List[R | BaseException]:
        """
        Run `func(item)` for each item in `inputs` with concurrency limit.
        """
        results: List[R, BaseException] = []

        async def run(item):
            if self.config.max_concurrent_activities:
                semaphore = asyncio.Semaphore(self.config.max_concurrent_activities)
                async with semaphore:
                    return await self.execute(functools.partial(func, item), **kwargs)
            else:
                return await self.execute(functools.partial(func, item), **kwargs)

        coros = [run(x) for x in inputs]
        # gather all, each returns a single-element list
        list_of_lists = await asyncio.gather(*coros, return_exceptions=True)

        # Flatten results
        for entry in list_of_lists:
            if isinstance(entry, list):
                results.extend(entry)
            else:
                # Means we got an exception at the gather level
                results.append(entry)

        return results

    async def validate_task(
        self, task: Callable[..., R] | Coroutine[Any, Any, R]
    ) -> None:
        """Validate a task before execution."""
        if not (asyncio.iscoroutine(task) or asyncio.iscoroutinefunction(task)):
            raise TypeError(f"Task must be async: {task}")

    async def signal(
        self,
        signal_name: str,
        payload: SignalValueT = None,
        signal_description: str | None = None,
        workflow_id: str | None = None,
<<<<<<< HEAD
=======
        run_id: str | None = None,
>>>>>>> e7de88f9
    ) -> None:
        """
        Emit a signal.

        Args:
            signal_name: The name of the signal to emit
            payload: Optional data to include with the signal
            signal_description: Optional human-readable description
<<<<<<< HEAD
            workflow_id: Optional workflow ID to target the signal to
=======
            workflow_id: Optional workflow ID to send the signal
            workflow_id: Optional run ID of the workflow instance to signal
>>>>>>> e7de88f9
        """
        signal = Signal[SignalValueT](
            name=signal_name,
            payload=payload,
            description=signal_description,
            workflow_id=workflow_id,
<<<<<<< HEAD
=======
            run_id=run_id,
>>>>>>> e7de88f9
        )
        await self.signal_bus.signal(signal)

    async def wait_for_signal(
        self,
        signal_name: str,
        request_id: str | None = None,
        workflow_id: str | None = None,
        run_id: str | None = None,
        signal_description: str | None = None,
        timeout_seconds: int | None = None,
        signal_type: Type[SignalValueT] = str,
    ) -> SignalValueT:
        """
        Wait until a signal with signal_name is emitted (or timeout).
        Return the signal's payload when triggered, or raise on timeout.
        """

        # Notify any callbacks that the workflow is about to be paused waiting for a signal
        if self.context.signal_notification:
            self.context.signal_notification(
                signal_name=signal_name,
                request_id=request_id,
                workflow_id=workflow_id,
                run_id=run_id,
                metadata={
                    "description": signal_description,
                    "timeout_seconds": timeout_seconds,
                    "signal_type": signal_type,
                },
            )

        signal = Signal[signal_type](
            name=signal_name,
            description=signal_description,
            workflow_id=workflow_id,
            run_id=run_id,
        )
        return await self.signal_bus.wait_for_signal(signal)

    def uuid(self) -> uuid.UUID:
        """
        Generate a UUID. Some executors enforce deterministic UUIDs, so this is an
        opportunity for an executor to provide its own UUID generation.

        Defaults to uuid4().
        """
        return uuid.uuid4()

    def random(self) -> random.Random:
        """
        Get a random number generator. Some executors enforce deterministic random
        number generation, so this is an opportunity for an executor to provide its
        own random number generator.

        Defaults to random.Random().
        """
        return random.Random()


class AsyncioExecutor(Executor):
    """Default executor using asyncio"""

    def __init__(
        self,
        config: ExecutorConfig | None = None,
        signal_bus: SignalHandler | None = None,
    ):
        signal_bus = signal_bus or AsyncioSignalHandler()
        super().__init__(engine="asyncio", config=config, signal_bus=signal_bus)

        self._activity_semaphore: asyncio.Semaphore | None = None
        if self.config.max_concurrent_activities is not None:
            self._activity_semaphore = asyncio.Semaphore(
                self.config.max_concurrent_activities
            )

    async def _execute_task(
        self, task: Callable[..., R] | Coroutine[Any, Any, R], *args, **kwargs
    ) -> R | BaseException:
        async def run_task(task: Callable[..., R] | Coroutine[Any, Any, R]) -> R:
            try:
                if asyncio.iscoroutine(task):
                    return await task
                elif asyncio.iscoroutinefunction(task):
                    return await task(*args, **kwargs)
                else:
                    # Execute the callable and await if it returns a coroutine
                    loop = asyncio.get_running_loop()

                    # Using partial to handle both args and kwargs together
                    wrapped_task = functools.partial(task, *args, **kwargs)
                    result = await loop.run_in_executor(None, wrapped_task)

                    # Handle case where the sync function returns a coroutine
                    if asyncio.iscoroutine(result):
                        return await result

                    return result
            except Exception as e:
                logger.error(f"Error executing task: {e}")
                return e

        if self._activity_semaphore:
            async with self._activity_semaphore:
                return await run_task(task)
        else:
            return await run_task(task)

    @telemetry.traced(name="AsyncioExecutor.execute")
    async def execute(
        self,
        task: Callable[..., R] | Coroutine[Any, Any, R],
        *args,
        **kwargs,
    ) -> R | BaseException:
        """
        Execute a task and return its results.

        Args:
            task: The task to execute
            *args: Positional arguments to pass to the task
            **kwargs: Additional arguments to pass to the tasks

        Returns:
            A result or exception
        """
        # TODO: saqadri - validate if async with self.execution_context() is needed here
        async with self.execution_context():
            return await self._execute_task(
                task,
                *args,
                **kwargs,
            )

<<<<<<< HEAD
    @telemetry.traced()
=======
>>>>>>> e7de88f9
    async def execute_many(
        self,
        tasks: List[Callable[..., R] | Coroutine[Any, Any, R]],
        *args,
        **kwargs,
    ) -> List[R | BaseException]:
        """
        Execute a list of tasks and return their results.

        Args:
            tasks: The tasks to execute
            *args: Positional arguments to pass to each task
            **kwargs: Additional arguments to pass to the tasks

        Returns:
            A list of results or exceptions
        """
        # TODO: saqadri - validate if async with self.execution_context() is needed here
        async with self.execution_context():
            return await asyncio.gather(
                *(
                    self._execute_task(
                        task,
                        **kwargs,
                    )
                    for task in tasks
                ),
                return_exceptions=True,
            )

    @telemetry.traced()
    async def execute_streaming(
        self,
        tasks: List[Callable[..., R] | Coroutine[Any, Any, R]],
        *args,
        **kwargs: Any,
    ) -> AsyncIterator[R | BaseException]:
        """
        Execute tasks and yield results as they complete.

        Args:
            tasks: The tasks to execute
            *args: Positional arguments to pass to each task
            **kwargs: Additional arguments to pass to the tasks

        Yields:
            Results or exceptions as tasks complete
        """
        # TODO: saqadri - validate if async with self.execution_context() is needed here
        async with self.execution_context():
            # Create futures for all tasks
            futures = [
                asyncio.create_task(
                    self._execute_task(
                        task,
                        *args,
                        **kwargs,
                    )
                )
                for task in tasks
            ]
            pending = set(futures)

            while pending:
                done, pending = await asyncio.wait(
                    pending, return_when=asyncio.FIRST_COMPLETED
                )
                for future in done:
                    yield await future

    @telemetry.traced()
    async def signal(
        self,
        signal_name: str,
        payload: SignalValueT = None,
        signal_description: str | None = None,
        workflow_id: str | None = None,
<<<<<<< HEAD
    ) -> None:
        await super().signal(signal_name, payload, signal_description, workflow_id)
=======
        run_id: str | None = None,
    ) -> None:
        await super().signal(
            signal_name, payload, signal_description, workflow_id, run_id
        )
>>>>>>> e7de88f9

    @telemetry.traced()
    async def wait_for_signal(
        self,
        signal_name: str,
        request_id: str | None = None,
        workflow_id: str | None = None,
        run_id: str | None = None,
        signal_description: str | None = None,
        timeout_seconds: int | None = None,
        signal_type: Type[SignalValueT] = str,
    ) -> SignalValueT:
        return await super().wait_for_signal(
            signal_name,
            request_id,
            workflow_id,
            run_id,
            signal_description,
            timeout_seconds,
            signal_type,
        )<|MERGE_RESOLUTION|>--- conflicted
+++ resolved
@@ -154,10 +154,7 @@
         payload: SignalValueT = None,
         signal_description: str | None = None,
         workflow_id: str | None = None,
-<<<<<<< HEAD
-=======
         run_id: str | None = None,
->>>>>>> e7de88f9
     ) -> None:
         """
         Emit a signal.
@@ -166,22 +163,15 @@
             signal_name: The name of the signal to emit
             payload: Optional data to include with the signal
             signal_description: Optional human-readable description
-<<<<<<< HEAD
-            workflow_id: Optional workflow ID to target the signal to
-=======
             workflow_id: Optional workflow ID to send the signal
-            workflow_id: Optional run ID of the workflow instance to signal
->>>>>>> e7de88f9
+            run_id: Optional run ID of the workflow instance to signal
         """
         signal = Signal[SignalValueT](
             name=signal_name,
             payload=payload,
             description=signal_description,
             workflow_id=workflow_id,
-<<<<<<< HEAD
-=======
             run_id=run_id,
->>>>>>> e7de88f9
         )
         await self.signal_bus.signal(signal)
 
@@ -317,10 +307,7 @@
                 **kwargs,
             )
 
-<<<<<<< HEAD
     @telemetry.traced()
-=======
->>>>>>> e7de88f9
     async def execute_many(
         self,
         tasks: List[Callable[..., R] | Coroutine[Any, Any, R]],
@@ -398,16 +385,11 @@
         payload: SignalValueT = None,
         signal_description: str | None = None,
         workflow_id: str | None = None,
-<<<<<<< HEAD
-    ) -> None:
-        await super().signal(signal_name, payload, signal_description, workflow_id)
-=======
         run_id: str | None = None,
     ) -> None:
         await super().signal(
             signal_name, payload, signal_description, workflow_id, run_id
         )
->>>>>>> e7de88f9
 
     @telemetry.traced()
     async def wait_for_signal(
