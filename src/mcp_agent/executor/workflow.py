import asyncio
import sys

from abc import ABC, abstractmethod
from datetime import datetime, timezone
from typing import (
    Any,
    Dict,
    Generic,
    Optional,
    TypeVar,
<<<<<<< HEAD
    List,
=======
>>>>>>> e7de88f9
    TYPE_CHECKING,
)

import uuid

from pydantic import BaseModel, ConfigDict, Field
from temporalio import workflow

from mcp_agent.core.context_dependent import ContextDependent
from mcp_agent.executor.temporal import TemporalExecutor
from mcp_agent.executor.temporal.workflow_signal import (
    SignalMailbox,
    TemporalSignalHandler,
)
from mcp_agent.executor.workflow_signal import Signal
from mcp_agent.logging.logger import get_logger

<<<<<<< HEAD
from mcp_agent.core.context_dependent import ContextDependent
from mcp_agent.executor.temporal import TemporalExecutor
from mcp_agent.executor.workflow_signal import Signal
from mcp_agent.logging.logger import get_logger

if TYPE_CHECKING:
    from mcp_agent.core.context import Context
    import asyncio
=======
if TYPE_CHECKING:
    from temporalio.client import WorkflowHandle
    from mcp_agent.core.context import Context
>>>>>>> e7de88f9

T = TypeVar("T")


class WorkflowRegistry:
    """
    Registry for tracking workflow instances.
    Provides a central place to register, look up, and manage workflow instances.

    TODO: saqadri (MAC) - How does this work with proper workflow orchestration?
    For example, when using Temporal, this registry should interface with the
    workflow service to manage workflow instances.
    """

    def __init__(self):
        self._workflows: Dict[str, "Workflow"] = {}
        self._tasks: Dict[str, "asyncio.Task"] = {}
        self._logger = get_logger("workflow.registry")

    def register(
        self,
        workflow_id: str,
        workflow: "Workflow",
        task: Optional["asyncio.Task"] = None,
    ) -> None:
        """
        Register a workflow instance and its associated task.

        Args:
            workflow_id: The unique ID for the workflow
            workflow: The workflow instance
            task: The asyncio task running the workflow
        """
        self._workflows[workflow_id] = workflow
        if task:
            self._tasks[workflow_id] = task

    def unregister(self, workflow_id: str) -> None:
        """
        Remove a workflow instance from the registry.

        Args:
            workflow_id: The unique ID for the workflow
        """
        self._workflows.pop(workflow_id, None)
        self._tasks.pop(workflow_id, None)

    def get_workflow(self, workflow_id: str) -> Optional["Workflow"]:
        """
        Get a workflow instance by ID.

        Args:
            workflow_id: The unique ID for the workflow

        Returns:
            The workflow instance, or None if not found
        """
        return self._workflows.get(workflow_id)

    async def resume_workflow(
        self,
        workflow_id: str,
        signal_name: str | None = "resume",
        payload: str | None = None,
    ) -> bool:
        workflow = self.get_workflow(workflow_id)
        if not workflow:
            self._logger.error(
                f"Cannot resume workflow {workflow_id}: workflow not found"
            )
            return False

        return await workflow.resume(signal_name, payload)

    async def cancel_workflow(self, workflow_id: str) -> bool:
        workflow = self.get_workflow(workflow_id)
        if not workflow:
            self._logger.error(
                f"Cannot cancel workflow {workflow_id}: workflow not found"
            )
            return False

        return await workflow.cancel()

    def get_workflow_status(self, workflow_id: str) -> Optional[Dict[str, Any]]:
        """
        Get the status of a workflow by ID.

        Args:
            workflow_id: The unique ID of the workflow to check

        Returns:
            The workflow status if found, None otherwise
        """
        workflow = self.get_workflow(workflow_id)
        if not workflow:
            return None

        return workflow.get_status()

    def list_workflow_statuses(self) -> List[Dict[str, Any]]:
        """
        List all registered workflow instances with their status.

        Returns:
            A list of dictionaries with workflow information
        """
        result = []
        for workflow_id, workflow in self._workflows.items():
            # Get the workflow status directly to have consistent behavior
            status = workflow.get_status()
            result.append(status)

        return result

    def list_workflows(self) -> list["Workflow"]:
        """
        List all registered workflow instances.

        Returns:
            A list of workflow instances
        """
        workflows = []

        for workflow_id, workflow in self._workflows.items():
            workflows.append(workflow)
        return workflows


class WorkflowState(BaseModel):
    """
    Simple container for persistent workflow state.
    This can hold fields that should persist across tasks.
    """

    # TODO: saqadri - (MAC) - This should be a proper status enum
    status: str = "initialized"
    metadata: Dict[str, Any] = Field(default_factory=dict)
    updated_at: float | None = None
    error: Dict[str, Any] | None = None

    model_config = ConfigDict(extra="allow", arbitrary_types_allowed=True)

    def record_error(self, error: Exception) -> None:
        self.error = {
            "type": type(error).__name__,
            "message": str(error),
            "timestamp": datetime.now(timezone.utc).timestamp(),
        }


class WorkflowResult(BaseModel, Generic[T]):
    value: Optional[T] = None
    metadata: Dict[str, Any] = Field(default_factory=dict)
    start_time: float | None = None
    end_time: float | None = None


class Workflow(ABC, Generic[T], ContextDependent):
    """
    Base class for user-defined workflows.
    Handles execution and state management.

    Workflows represent user-defined application logic modules that can use Agents and AugmentedLLMs.
    Typically, workflows are registered with an MCPApp and can be exposed as MCP tools via app_server.py.

    Some key notes:
        - The class MUST be decorated with @app.workflow.
        - Persistent state: Provides a simple `state` object for storing data across tasks.
        - Lifecycle management: Provides run_async, pause, resume, cancel, and get_status methods.
    """

    def __init__(
        self,
        name: str | None = None,
        metadata: Dict[str, Any] | None = None,
        context: Optional["Context"] = None,
        **kwargs: Any,
    ):
        # Initialize the ContextDependent mixin
        ContextDependent.__init__(self, context=context)

        self.name = name or self.__class__.__name__
        self._logger = get_logger(f"workflow.{self.name}")
        self._initialized = False
<<<<<<< HEAD
        self._workflow_id = None
=======
        self._run_id = None
>>>>>>> e7de88f9
        self._run_task = None

        # A simple workflow state object
        # If under Temporal, storing it as a field on this class
        # means it can be replayed automatically
        self.state = WorkflowState(metadata=metadata or {})

<<<<<<< HEAD
=======
        # Flag to prevent re-attaching signals
        # Set in signal_handler.attach_to_workflow (done in workflow initialize())
        self._signal_handler_attached = False
        self._signal_mailbox: SignalMailbox = SignalMailbox()

>>>>>>> e7de88f9
    @property
    def executor(self):
        """Get the workflow executor from the context."""
        executor = self.context.executor
        if executor is None:
            raise ValueError("No executor available in context")
        return executor

    @property
    def id(self) -> str | None:
        """
<<<<<<< HEAD
        Get the workflow ID if it has been assigned.
        NOTE: The run() method will assign a new workflow ID on every run.
        """
        return self._workflow_id

    @classmethod
    async def create(
        cls, name: str | None = None, context: Optional["Context"] = None, **kwargs: Any
=======
        Get the workflow ID for this workflow.
        """
        return self.name

    @property
    def run_id(self) -> str | None:
        """
        Get the workflow run ID if it has been assigned.
        NOTE: The run() method will assign a new workflow ID on every run.
        """
        return self._run_id

    @classmethod
    async def create(
        cls, name: str | None = None, context: Optional["Context"] = None, **kwargs
>>>>>>> e7de88f9
    ) -> "Workflow":
        """
        Factory method to create and initialize a workflow instance.

        This default implementation creates a workflow instance and calls initialize().
        Subclasses can override this method for custom initialization logic.

        Args:
            name: Optional name for the workflow (defaults to class name)
            context: Optional context to use (falls back to global context if not provided)
            **kwargs: Additional parameters to pass to the workflow constructor

        Returns:
            An initialized workflow instance
        """
        workflow = cls(name=name, context=context, **kwargs)
        await workflow.initialize()
        return workflow

    @abstractmethod
    async def run(self, *args, **kwargs) -> "WorkflowResult[T]":
        """
        Main workflow implementation. Must be overridden by subclasses.

        This is where the user-defined application logic goes. Typically, this involves:
        1. Setting up Agents and attaching LLMs to them
        2. Executing operations using the Agents and their LLMs
        3. Processing results and returning them

        Returns:
            WorkflowResult containing the output of the workflow
        """

    async def _cancel_task(self):
        """
        Wait for a cancel signal and cancel the workflow task.
        """
        signal = await self.executor.wait_for_signal(
            "cancel",
<<<<<<< HEAD
            workflow_id=self._workflow_id,
            signal_description="Waiting for cancel signal",
        )

        self._logger.info(f"Cancel signal received for workflow {self._workflow_id}")
=======
            workflow_id=self.id,
            run_id=self.run_id,
            signal_description="Waiting for cancel signal",
        )

        self._logger.info(f"Cancel signal received for workflow run {self._run_id}")
>>>>>>> e7de88f9
        self.update_status("cancelling")

        # The run task will be cancelled in the run_async method
        return signal

<<<<<<< HEAD
    async def run_async(self, *args: Any, **kwargs: Any) -> str:
=======
    async def run_async(self, *args, **kwargs) -> str:
>>>>>>> e7de88f9
        """
        Run the workflow asynchronously and return a workflow ID.

        This creates an async task that will be executed through the executor
<<<<<<< HEAD
        and returns immediately with a workflow ID that can be used to
        check status, resume, or cancel.

        TODO: saqadri - (MAC) - This needs to be updated to use
        the executor for proper workflow orchestration. For example, asyncio vs. Temporal.
        Current implementation only works with asyncio.

=======
        and returns immediately with a workflow run ID that can be used to
        check status, resume, or cancel.

>>>>>>> e7de88f9
        Args:
            *args: Positional arguments to pass to the run method
            **kwargs: Keyword arguments to pass to the run method

        Returns:
            str: A unique workflow ID that can be used to reference this workflow instance
<<<<<<< HEAD
=======
        """

        import asyncio
        from concurrent.futures import CancelledError

        handle: "WorkflowHandle" | None = None

        self.update_status("scheduled")

        if self.context.config.execution_engine == "asyncio":
            # Generate a unique ID for this workflow instance
            if not self._run_id:
                self._run_id = str(self.executor.uuid())
        elif self.context.config.execution_engine == "temporal":
            # For Temporal workflows, we'll start the workflow immediately
            executor: TemporalExecutor = self.executor
            handle = await executor.start_workflow(self.name, *args, **kwargs)
            self._run_id = handle.result_run_id or handle.run_id
            self._logger.debug(f"Workflow started with run ID: {self._run_id}")

        # Define the workflow execution function
        async def _execute_workflow():
            try:
                # Run the workflow through the executor with pause/cancel monitoring
                self.update_status("running")

                tasks = []
                cancel_task = None
                if self.context.config.execution_engine == "temporal" and handle:
                    run_task = asyncio.create_task(handle.result())
                    # TODO: jerron - cancel task not working for temporal
                    tasks.append(run_task)
                else:
                    run_task = asyncio.create_task(self.run(*args, **kwargs))
                    cancel_task = asyncio.create_task(self._cancel_task())
                    tasks.extend([run_task, cancel_task])

                # Simply wait for either the run task or cancel task to complete
                try:
                    # Wait for either task to complete, whichever happens first
                    done, _ = await asyncio.wait(
                        tasks,
                        return_when=asyncio.FIRST_COMPLETED,
                    )

                    # Check which task completed
                    if cancel_task in done:
                        # Cancel signal received, cancel the run task
                        run_task.cancel()
                        self.update_status("cancelled")
                        raise CancelledError("Workflow was cancelled")
                    elif run_task in done:
                        # Run task completed, cancel the cancel task
                        if cancel_task:
                            cancel_task.cancel()
                        # Get the result (or propagate any exception)
                        result = await run_task
                        self.update_status("completed")
                        return result

                except Exception as e:
                    self._logger.error(f"Error waiting for tasks: {e}")
                    raise

            except CancelledError:
                # Handle cancellation gracefully
                self._logger.info(
                    f"Workflow {self.name} (ID: {self._run_id}) was cancelled"
                )
                self.update_status("cancelled")
                raise
            except Exception as e:
                # Log and propagate exceptions
                self._logger.error(
                    f"Error in workflow {self.name} (ID: {self._run_id}): {str(e)}"
                )
                self.update_status("error")
                self.state.record_error(e)
                raise
            finally:
                try:
                    # Always attempt to clean up the workflow
                    await self.cleanup()
                except Exception as cleanup_error:
                    # Log but don't fail if cleanup fails
                    self._logger.error(
                        f"Error cleaning up workflow {self.name} (ID: {self._run_id}): {str(cleanup_error)}"
                    )

        self._run_task = asyncio.create_task(_execute_workflow())

        # Register this workflow with the registry
        if self.context and self.context.workflow_registry:
            await self.context.workflow_registry.register(
                workflow=self,
                run_id=self._run_id,
                workflow_id=self.name,
                task=self._run_task,
            )

        return self._run_id

    async def resume(
        self, signal_name: str | None = "resume", payload: str | None = None
    ) -> bool:
        """
        Send a resume signal to the workflow.

        Args:
            signal_name: The name of the signal to send (default: "resume")
            payload: Optional data to provide to the workflow upon resuming

        Returns:
            bool: True if the resume signal was sent successfully, False otherwise
        """
        if not self._run_id:
            self._logger.error("Cannot resume workflow with no ID")
            return False

        try:
            self._logger.info(
                f"About to send {signal_name} signal sent to workflow {self._run_id}"
            )
            signal = Signal(
                name=signal_name,
                workflow_id=self.name,
                run_id=self._run_id,
                payload=payload,
            )
            await self.executor.signal_bus.signal(signal)
            self._logger.info(f"{signal_name} signal sent to workflow {self._run_id}")
            self.update_status("running")
            return True
        except Exception as e:
            self._logger.error(
                f"Error sending resume signal to workflow {self._run_id}: {e}"
            )
            return False

    async def cancel(self) -> bool:
        """
        Cancel the workflow by sending a cancel signal and cancelling its task.

        Returns:
            bool: True if the workflow was cancelled successfully, False otherwise
        """
        if not self._run_id:
            self._logger.error("Cannot cancel workflow with no ID")
            return False

        try:
            # First signal the workflow to cancel - this allows for graceful cancellation
            # when the workflow checks for cancellation
            self._logger.info(f"Sending cancel signal to workflow {self._run_id}")
            await self.executor.signal(
                "cancel", workflow_id=self.name, run_id=self._run_id
            )
            return True
        except Exception as e:
            self._logger.error(f"Error cancelling workflow {self._run_id}: {e}")
            return False

    # Add the dynamic signal handler method in the case that the workflow is running under Temporal
    if "temporalio.workflow" in sys.modules:
        from temporalio import workflow
        from temporalio.common import RawValue
        from typing import Sequence

        @workflow.signal(dynamic=True)
        async def _signal_receiver(self, name: str, args: Sequence[RawValue]):
            """Dynamic signal handler for Temporal workflows."""
            self._logger.debug(f"Dynamic signal received: name={name}, args={args}")

            # Extract payload and update mailbox
            payload = args[0] if args else None

            if hasattr(self, "_signal_mailbox"):
                self._signal_mailbox.push(name, payload)
                self._logger.debug(f"Updated mailbox for signal {name}")
            else:
                self._logger.warning("No _signal_mailbox found on workflow instance")

            if hasattr(self, "_handlers"):
                # Create a signal object for callbacks
                sig_obj = Signal(
                    name=name,
                    payload=payload,
                    workflow_id=workflow.info().workflow_id,
                    run_id=workflow.info().run_id,
                )

                # Live lookup of handlers (enables callbacks added after attach_to_workflow)
                for _, cb in self._handlers.get(name, ()):
                    if asyncio.iscoroutinefunction(cb):
                        await cb(sig_obj)
                    else:
                        cb(sig_obj)

    async def get_status(self) -> Dict[str, Any]:
>>>>>>> e7de88f9
        """
        Get the current status of the workflow.

        Returns:
            Dict[str, Any]: A dictionary with workflow status information
        """
        status = {
            "id": self._run_id,
            "name": self.name,
            "status": self.state.status,
            "running": self._run_task is not None and not self._run_task.done()
            if self._run_task
            else False,
            "state": self.state.model_dump()
            if hasattr(self.state, "model_dump")
            else self.state.__dict__,
        }

        # Add result/error information if the task is done
        if self._run_task and self._run_task.done():
            try:
                result = self._run_task.result()

                # Convert result to a useful format
                if hasattr(result, "model_dump"):
                    result_data = result.model_dump()
                elif hasattr(result, "__dict__"):
                    result_data = result.__dict__
                else:
                    result_data = str(result)

                status["result"] = result_data
                status["completed"] = True
                status["error"] = None
            except Exception as e:
                status["result"] = None
                status["completed"] = False
                status["error"] = str(e)
                status["exception_type"] = type(e).__name__

        return status

    def update_status(self, status: str) -> None:
        """
        Update the workflow status.

        Args:
            status: The new status to set
        """
        self.state.status = status
        self.state.updated_at = datetime.now(timezone.utc).timestamp()

    # Static registry methods have been moved to the WorkflowRegistry class

        import asyncio
        from concurrent.futures import CancelledError

        # Generate a unique ID for this workflow instance
        if not self._workflow_id:
            self._workflow_id = str(uuid.uuid4())

        self.update_status("scheduled")

        # Define the workflow execution function
        async def _execute_workflow():
            try:
                # Run the workflow through the executor with pause/cancel monitoring
                self.update_status("running")

                tasks = []
                cancel_task = None
                if self.context.config.execution_engine == "temporal":
                    executor: TemporalExecutor = self.executor
                    run_task = asyncio.create_task(
                        executor.execute_workflow(self._workflow_id, *args, **kwargs)
                    )
                    # TODO: jerron - cancel task not working for temporal
                    tasks.append(run_task)
                else:
                    run_task = asyncio.create_task(self.run(*args, **kwargs))
                    cancel_task = asyncio.create_task(self._cancel_task())
                    tasks.extend([run_task, cancel_task])

                # Simply wait for either the run task or cancel task to complete
                try:
                    # Wait for either task to complete, whichever happens first
                    done, _ = await asyncio.wait(
                        tasks,
                        return_when=asyncio.FIRST_COMPLETED,
                    )

                    # Check which task completed
                    if cancel_task in done:
                        # Cancel signal received, cancel the run task
                        run_task.cancel()
                        self.update_status("cancelled")
                        raise CancelledError("Workflow was cancelled")
                    elif run_task in done:
                        # Run task completed, cancel the cancel task
                        if cancel_task:
                            cancel_task.cancel()
                        # Get the result (or propagate any exception)
                        result = await run_task
                        self.update_status("completed")
                        return result

                except Exception as e:
                    self._logger.error(f"Error waiting for tasks: {e}")
                    raise

            except CancelledError:
                # Handle cancellation gracefully
                self._logger.info(
                    f"Workflow {self.name} (ID: {self._workflow_id}) was cancelled"
                )
                self.update_status("cancelled")
                raise
            except Exception as e:
                # Log and propagate exceptions
                self._logger.error(
                    f"Error in workflow {self.name} (ID: {self._workflow_id}): {str(e)}"
                )
                self.update_status("error")
                self.state.record_error(e)
                raise
            finally:
                try:
                    # Always attempt to clean up the workflow
                    await self.cleanup()
                except Exception as cleanup_error:
                    # Log but don't fail if cleanup fails
                    self._logger.error(
                        f"Error cleaning up workflow {self.name} (ID: {self._workflow_id}): {str(cleanup_error)}"
                    )

        # TODO: saqadri (MAC) - figure out how to do this for different executors.
        # For Temporal, we would replace this with workflow.start() which also doesn't block
        self._run_task = asyncio.create_task(_execute_workflow())

        # Register this workflow with the registry
        if self.context and self.context.workflow_registry:
            self.context.workflow_registry.register(
                self._workflow_id, self, self._run_task
            )

        return self._workflow_id

    async def resume(
        self, signal_name: str | None = "resume", payload: str | None = None
    ) -> bool:
        """
        Send a resume signal to the workflow.

        Args:
            signal_name: The name of the signal to send (default: "resume")
            payload: Optional data to provide to the workflow upon resuming

        Returns:
            bool: True if the resume signal was sent successfully, False otherwise
        """
        if not self._workflow_id:
            self._logger.error("Cannot resume workflow with no ID")
            return False

        try:
            signal = Signal(
                name=signal_name, workflow_id=self._workflow_id, payload=payload
            )
            await self.executor.signal_bus.signal(signal)
            self._logger.info(
                f"{signal_name} signal sent to workflow {self._workflow_id}"
            )
            self.update_status("running")
            return True
        except Exception as e:
            self._logger.error(
                f"Error sending resume signal to workflow {self._workflow_id}: {e}"
            )
            return False

    async def cancel(self) -> bool:
        """
        Cancel the workflow by sending a cancel signal and cancelling its task.

        Returns:
            bool: True if the workflow was cancelled successfully, False otherwise
        """
        if not self._workflow_id:
            self._logger.error("Cannot cancel workflow with no ID")
            return False

        try:
            # First signal the workflow to cancel - this allows for graceful cancellation
            # when the workflow checks for cancellation
            self._logger.info(f"Sending cancel signal to workflow {self._workflow_id}")
            await self.executor.signal("cancel", workflow_id=self._workflow_id)
            return True
        except Exception as e:
            self._logger.error(f"Error cancelling workflow {self._workflow_id}: {e}")
            return False

    def get_status(self) -> Dict[str, Any]:
        """
        Get the current status of the workflow.

        Returns:
            Dict[str, Any]: A dictionary with workflow status information
        """
        status = {
            "id": self._workflow_id,
            "name": self.name,
            "status": self.state.status,
            "running": self._run_task is not None and not self._run_task.done()
            if self._run_task
            else False,
            "state": self.state.model_dump()
            if hasattr(self.state, "model_dump")
            else self.state.__dict__,
        }

        # Add result/error information if the task is done
        if self._run_task and self._run_task.done():
            try:
                result = self._run_task.result()

                # Convert result to a useful format
                if hasattr(result, "model_dump"):
                    result_data = result.model_dump()
                elif hasattr(result, "__dict__"):
                    result_data = result.__dict__
                else:
                    result_data = str(result)

                status["result"] = result_data
                status["completed"] = True
                status["error"] = None
            except Exception as e:
                status["result"] = None
                status["completed"] = False
                status["error"] = str(e)
                status["exception_type"] = type(e).__name__

        return status

    def update_status(self, status: str) -> None:
        """
        Update the workflow status.

        Args:
            status: The new status to set
        """
        self.state.status = status
        self.state.updated_at = datetime.now(timezone.utc).timestamp()

    # Static registry methods have been moved to the WorkflowRegistry class

    async def update_state(self, **kwargs):
        """Syntactic sugar to update workflow state."""
        for key, value in kwargs.items():
            if hasattr(self.state, "__getitem__"):
                self.state[key] = value
            setattr(self.state, key, value)

        self.state.updated_at = datetime.now(timezone.utc).timestamp()

    async def initialize(self):
<<<<<<< HEAD
        """
        Initialization method that will be called before run.
        Override this to set up any resources needed by the workflow.

        This checks the _initialized flag to prevent double initialization.
        """
        if self._initialized:
            self._logger.debug(f"Workflow {self.name} already initialized, skipping")
            return

        self.state.status = "initializing"
        self._logger.debug(f"Initializing workflow {self.name}")
        self._initialized = True
        self.state.updated_at = datetime.now(timezone.utc).timestamp()

    async def cleanup(self):
        """
        Cleanup method that will be called after run.
        Override this to clean up any resources used by the workflow.

=======
        """
        Initialization method that will be called before run.
        Override this to set up any resources needed by the workflow.

        This checks the _initialized flag to prevent double initialization.
        """
        if self._initialized:
            self._logger.debug(f"Workflow {self.name} already initialized, skipping")
            return

        self.state.status = "initializing"
        self._logger.debug(f"Initializing workflow {self.name}")

        if self.context.config.execution_engine == "temporal":
            if isinstance(self.executor.signal_bus, TemporalSignalHandler):
                # Attach the signal handler to the workflow
                self.executor.signal_bus.attach_to_workflow(self)
            else:
                self._logger.warning(
                    "Signal handler not attached: executor.signal_bus is not a TemporalSignalHandler"
                )

        self._initialized = True
        self.state.updated_at = datetime.now(timezone.utc).timestamp()

    async def cleanup(self):
        """
        Cleanup method that will be called after run.
        Override this to clean up any resources used by the workflow.

>>>>>>> e7de88f9
        This checks the _initialized flag to ensure cleanup is only done on initialized workflows.
        """
        if not self._initialized:
            self._logger.debug(
                f"Workflow {self.name} not initialized, skipping cleanup"
            )
            return

        self._logger.debug(f"Cleaning up workflow {self.name}")
        self._initialized = False

    async def __aenter__(self):
        """Support for async context manager pattern."""
        await self.initialize()
        return self

    async def __aexit__(self, exc_type, exc_val, exc_tb):
        """Support for async context manager pattern."""
        await self.cleanup()<|MERGE_RESOLUTION|>--- conflicted
+++ resolved
@@ -7,20 +7,14 @@
     Any,
     Dict,
     Generic,
+    List,
     Optional,
     TypeVar,
-<<<<<<< HEAD
-    List,
-=======
->>>>>>> e7de88f9
     TYPE_CHECKING,
 )
 
-import uuid
 
 from pydantic import BaseModel, ConfigDict, Field
-from temporalio import workflow
-
 from mcp_agent.core.context_dependent import ContextDependent
 from mcp_agent.executor.temporal import TemporalExecutor
 from mcp_agent.executor.temporal.workflow_signal import (
@@ -30,20 +24,9 @@
 from mcp_agent.executor.workflow_signal import Signal
 from mcp_agent.logging.logger import get_logger
 
-<<<<<<< HEAD
-from mcp_agent.core.context_dependent import ContextDependent
-from mcp_agent.executor.temporal import TemporalExecutor
-from mcp_agent.executor.workflow_signal import Signal
-from mcp_agent.logging.logger import get_logger
-
-if TYPE_CHECKING:
-    from mcp_agent.core.context import Context
-    import asyncio
-=======
 if TYPE_CHECKING:
     from temporalio.client import WorkflowHandle
     from mcp_agent.core.context import Context
->>>>>>> e7de88f9
 
 T = TypeVar("T")
 
@@ -229,11 +212,7 @@
         self.name = name or self.__class__.__name__
         self._logger = get_logger(f"workflow.{self.name}")
         self._initialized = False
-<<<<<<< HEAD
-        self._workflow_id = None
-=======
         self._run_id = None
->>>>>>> e7de88f9
         self._run_task = None
 
         # A simple workflow state object
@@ -241,14 +220,11 @@
         # means it can be replayed automatically
         self.state = WorkflowState(metadata=metadata or {})
 
-<<<<<<< HEAD
-=======
         # Flag to prevent re-attaching signals
         # Set in signal_handler.attach_to_workflow (done in workflow initialize())
         self._signal_handler_attached = False
         self._signal_mailbox: SignalMailbox = SignalMailbox()
 
->>>>>>> e7de88f9
     @property
     def executor(self):
         """Get the workflow executor from the context."""
@@ -260,16 +236,6 @@
     @property
     def id(self) -> str | None:
         """
-<<<<<<< HEAD
-        Get the workflow ID if it has been assigned.
-        NOTE: The run() method will assign a new workflow ID on every run.
-        """
-        return self._workflow_id
-
-    @classmethod
-    async def create(
-        cls, name: str | None = None, context: Optional["Context"] = None, **kwargs: Any
-=======
         Get the workflow ID for this workflow.
         """
         return self.name
@@ -285,7 +251,6 @@
     @classmethod
     async def create(
         cls, name: str | None = None, context: Optional["Context"] = None, **kwargs
->>>>>>> e7de88f9
     ) -> "Workflow":
         """
         Factory method to create and initialize a workflow instance.
@@ -325,55 +290,31 @@
         """
         signal = await self.executor.wait_for_signal(
             "cancel",
-<<<<<<< HEAD
-            workflow_id=self._workflow_id,
-            signal_description="Waiting for cancel signal",
-        )
-
-        self._logger.info(f"Cancel signal received for workflow {self._workflow_id}")
-=======
             workflow_id=self.id,
             run_id=self.run_id,
             signal_description="Waiting for cancel signal",
         )
 
         self._logger.info(f"Cancel signal received for workflow run {self._run_id}")
->>>>>>> e7de88f9
         self.update_status("cancelling")
 
         # The run task will be cancelled in the run_async method
         return signal
 
-<<<<<<< HEAD
-    async def run_async(self, *args: Any, **kwargs: Any) -> str:
-=======
     async def run_async(self, *args, **kwargs) -> str:
->>>>>>> e7de88f9
         """
         Run the workflow asynchronously and return a workflow ID.
 
         This creates an async task that will be executed through the executor
-<<<<<<< HEAD
-        and returns immediately with a workflow ID that can be used to
-        check status, resume, or cancel.
-
-        TODO: saqadri - (MAC) - This needs to be updated to use
-        the executor for proper workflow orchestration. For example, asyncio vs. Temporal.
-        Current implementation only works with asyncio.
-
-=======
         and returns immediately with a workflow run ID that can be used to
         check status, resume, or cancel.
 
->>>>>>> e7de88f9
         Args:
             *args: Positional arguments to pass to the run method
             **kwargs: Keyword arguments to pass to the run method
 
         Returns:
             str: A unique workflow ID that can be used to reference this workflow instance
-<<<<<<< HEAD
-=======
         """
 
         import asyncio
@@ -545,6 +486,8 @@
         @workflow.signal(dynamic=True)
         async def _signal_receiver(self, name: str, args: Sequence[RawValue]):
             """Dynamic signal handler for Temporal workflows."""
+            from temporalio import workflow
+
             self._logger.debug(f"Dynamic signal received: name={name}, args={args}")
 
             # Extract payload and update mailbox
@@ -573,7 +516,6 @@
                         cb(sig_obj)
 
     async def get_status(self) -> Dict[str, Any]:
->>>>>>> e7de88f9
         """
         Get the current status of the workflow.
 
@@ -628,208 +570,6 @@
 
     # Static registry methods have been moved to the WorkflowRegistry class
 
-        import asyncio
-        from concurrent.futures import CancelledError
-
-        # Generate a unique ID for this workflow instance
-        if not self._workflow_id:
-            self._workflow_id = str(uuid.uuid4())
-
-        self.update_status("scheduled")
-
-        # Define the workflow execution function
-        async def _execute_workflow():
-            try:
-                # Run the workflow through the executor with pause/cancel monitoring
-                self.update_status("running")
-
-                tasks = []
-                cancel_task = None
-                if self.context.config.execution_engine == "temporal":
-                    executor: TemporalExecutor = self.executor
-                    run_task = asyncio.create_task(
-                        executor.execute_workflow(self._workflow_id, *args, **kwargs)
-                    )
-                    # TODO: jerron - cancel task not working for temporal
-                    tasks.append(run_task)
-                else:
-                    run_task = asyncio.create_task(self.run(*args, **kwargs))
-                    cancel_task = asyncio.create_task(self._cancel_task())
-                    tasks.extend([run_task, cancel_task])
-
-                # Simply wait for either the run task or cancel task to complete
-                try:
-                    # Wait for either task to complete, whichever happens first
-                    done, _ = await asyncio.wait(
-                        tasks,
-                        return_when=asyncio.FIRST_COMPLETED,
-                    )
-
-                    # Check which task completed
-                    if cancel_task in done:
-                        # Cancel signal received, cancel the run task
-                        run_task.cancel()
-                        self.update_status("cancelled")
-                        raise CancelledError("Workflow was cancelled")
-                    elif run_task in done:
-                        # Run task completed, cancel the cancel task
-                        if cancel_task:
-                            cancel_task.cancel()
-                        # Get the result (or propagate any exception)
-                        result = await run_task
-                        self.update_status("completed")
-                        return result
-
-                except Exception as e:
-                    self._logger.error(f"Error waiting for tasks: {e}")
-                    raise
-
-            except CancelledError:
-                # Handle cancellation gracefully
-                self._logger.info(
-                    f"Workflow {self.name} (ID: {self._workflow_id}) was cancelled"
-                )
-                self.update_status("cancelled")
-                raise
-            except Exception as e:
-                # Log and propagate exceptions
-                self._logger.error(
-                    f"Error in workflow {self.name} (ID: {self._workflow_id}): {str(e)}"
-                )
-                self.update_status("error")
-                self.state.record_error(e)
-                raise
-            finally:
-                try:
-                    # Always attempt to clean up the workflow
-                    await self.cleanup()
-                except Exception as cleanup_error:
-                    # Log but don't fail if cleanup fails
-                    self._logger.error(
-                        f"Error cleaning up workflow {self.name} (ID: {self._workflow_id}): {str(cleanup_error)}"
-                    )
-
-        # TODO: saqadri (MAC) - figure out how to do this for different executors.
-        # For Temporal, we would replace this with workflow.start() which also doesn't block
-        self._run_task = asyncio.create_task(_execute_workflow())
-
-        # Register this workflow with the registry
-        if self.context and self.context.workflow_registry:
-            self.context.workflow_registry.register(
-                self._workflow_id, self, self._run_task
-            )
-
-        return self._workflow_id
-
-    async def resume(
-        self, signal_name: str | None = "resume", payload: str | None = None
-    ) -> bool:
-        """
-        Send a resume signal to the workflow.
-
-        Args:
-            signal_name: The name of the signal to send (default: "resume")
-            payload: Optional data to provide to the workflow upon resuming
-
-        Returns:
-            bool: True if the resume signal was sent successfully, False otherwise
-        """
-        if not self._workflow_id:
-            self._logger.error("Cannot resume workflow with no ID")
-            return False
-
-        try:
-            signal = Signal(
-                name=signal_name, workflow_id=self._workflow_id, payload=payload
-            )
-            await self.executor.signal_bus.signal(signal)
-            self._logger.info(
-                f"{signal_name} signal sent to workflow {self._workflow_id}"
-            )
-            self.update_status("running")
-            return True
-        except Exception as e:
-            self._logger.error(
-                f"Error sending resume signal to workflow {self._workflow_id}: {e}"
-            )
-            return False
-
-    async def cancel(self) -> bool:
-        """
-        Cancel the workflow by sending a cancel signal and cancelling its task.
-
-        Returns:
-            bool: True if the workflow was cancelled successfully, False otherwise
-        """
-        if not self._workflow_id:
-            self._logger.error("Cannot cancel workflow with no ID")
-            return False
-
-        try:
-            # First signal the workflow to cancel - this allows for graceful cancellation
-            # when the workflow checks for cancellation
-            self._logger.info(f"Sending cancel signal to workflow {self._workflow_id}")
-            await self.executor.signal("cancel", workflow_id=self._workflow_id)
-            return True
-        except Exception as e:
-            self._logger.error(f"Error cancelling workflow {self._workflow_id}: {e}")
-            return False
-
-    def get_status(self) -> Dict[str, Any]:
-        """
-        Get the current status of the workflow.
-
-        Returns:
-            Dict[str, Any]: A dictionary with workflow status information
-        """
-        status = {
-            "id": self._workflow_id,
-            "name": self.name,
-            "status": self.state.status,
-            "running": self._run_task is not None and not self._run_task.done()
-            if self._run_task
-            else False,
-            "state": self.state.model_dump()
-            if hasattr(self.state, "model_dump")
-            else self.state.__dict__,
-        }
-
-        # Add result/error information if the task is done
-        if self._run_task and self._run_task.done():
-            try:
-                result = self._run_task.result()
-
-                # Convert result to a useful format
-                if hasattr(result, "model_dump"):
-                    result_data = result.model_dump()
-                elif hasattr(result, "__dict__"):
-                    result_data = result.__dict__
-                else:
-                    result_data = str(result)
-
-                status["result"] = result_data
-                status["completed"] = True
-                status["error"] = None
-            except Exception as e:
-                status["result"] = None
-                status["completed"] = False
-                status["error"] = str(e)
-                status["exception_type"] = type(e).__name__
-
-        return status
-
-    def update_status(self, status: str) -> None:
-        """
-        Update the workflow status.
-
-        Args:
-            status: The new status to set
-        """
-        self.state.status = status
-        self.state.updated_at = datetime.now(timezone.utc).timestamp()
-
-    # Static registry methods have been moved to the WorkflowRegistry class
-
     async def update_state(self, **kwargs):
         """Syntactic sugar to update workflow state."""
         for key, value in kwargs.items():
@@ -840,28 +580,6 @@
         self.state.updated_at = datetime.now(timezone.utc).timestamp()
 
     async def initialize(self):
-<<<<<<< HEAD
-        """
-        Initialization method that will be called before run.
-        Override this to set up any resources needed by the workflow.
-
-        This checks the _initialized flag to prevent double initialization.
-        """
-        if self._initialized:
-            self._logger.debug(f"Workflow {self.name} already initialized, skipping")
-            return
-
-        self.state.status = "initializing"
-        self._logger.debug(f"Initializing workflow {self.name}")
-        self._initialized = True
-        self.state.updated_at = datetime.now(timezone.utc).timestamp()
-
-    async def cleanup(self):
-        """
-        Cleanup method that will be called after run.
-        Override this to clean up any resources used by the workflow.
-
-=======
         """
         Initialization method that will be called before run.
         Override this to set up any resources needed by the workflow.
@@ -892,7 +610,6 @@
         Cleanup method that will be called after run.
         Override this to clean up any resources used by the workflow.
 
->>>>>>> e7de88f9
         This checks the _initialized flag to ensure cleanup is only done on initialized workflows.
         """
         if not self._initialized:
