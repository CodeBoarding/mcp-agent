import contextlib
from opentelemetry import trace
from typing import Callable, Dict, List, Optional, Type, TYPE_CHECKING

from mcp_agent.agents.agent import Agent
from mcp_agent.core.context_dependent import ContextDependent
from mcp_agent.tracing.telemetry import get_tracer
from mcp_agent.workflows.llm.augmented_llm import (
    AugmentedLLM,
    MessageParamT,
    MessageT,
    ModelT,
    RequestParams,
)

if TYPE_CHECKING:
    from mcp_agent.core.context import Context

FanInInput = (
    # Dict of agent/source name to list of messages generated by that agent
    Dict[str, List[MessageT] | List[MessageParamT]]
    # Dict of agent/source name to string generated by that agent
    | Dict[str, str]
    # List of lists of messages generated by each agent
    | List[List[MessageT] | List[MessageParamT]]
    # List of strings generated by each agent
    | List[str]
)


class FanIn(ContextDependent):
    """
    Aggregate results from multiple parallel tasks into a single result.

    This is a building block of the Parallel workflow, which can be used to fan out
    work to multiple agents or other parallel tasks, and then aggregate the results.

    For example, you can use FanIn to combine the results of multiple agents into a single response,
    such as a Summarization Fan-In agent that combines the outputs of multiple language models.
    """

    def __init__(
        self,
        aggregator_agent: Agent | AugmentedLLM[MessageParamT, MessageT],
        llm_factory: Callable[[Agent], AugmentedLLM[MessageParamT, MessageT]] = None,
        context: Optional["Context"] = None,
        **kwargs,
    ):
        """
        Initialize the FanIn with an Agent responsible for processing multiple responses into a single aggregated one.
        """

        super().__init__(context=context, **kwargs)

        self.executor = self.context.executor
        self.llm_factory = llm_factory
        self.aggregator_agent = aggregator_agent

        if not isinstance(self.aggregator_agent, AugmentedLLM):
            if not self.llm_factory:
                raise ValueError("llm_factory is required when using an Agent")

    async def generate(
        self,
        messages: FanInInput,
        request_params: RequestParams | None = None,
    ) -> List[MessageT]:
        """
        Request fan-in agent generation from a list of messages from multiple sources/agents.
        Internally aggregates the messages and then calls the aggregator agent to generate a response.
        """
<<<<<<< HEAD
        tracer = self.context.tracer or trace.get_tracer("mcp-agent")
        with tracer.start_as_current_span(
            f"{self.__class__.__name__}.generate"
        ) as span:
            if request_params:
=======
        tracer = get_tracer(self.context)
        with tracer.start_as_current_span(
            f"{self.__class__.__name__}.generate"
        ) as span:
            if self.context.tracing_enabled and request_params:
>>>>>>> f2e5e8d5
                AugmentedLLM.annotate_span_with_request_params(span, request_params)

            message: (
                str | MessageParamT | List[MessageParamT]
            ) = await self.aggregate_messages(messages)

            self._annotate_span_for_generation_message(span, message)

            async with contextlib.AsyncExitStack() as stack:
                if isinstance(self.aggregator_agent, AugmentedLLM):
                    llm = self.aggregator_agent
                else:
                    # Enter agent context
                    ctx_agent = await stack.enter_async_context(self.aggregator_agent)
                    llm = await ctx_agent.attach_llm(self.llm_factory)
<<<<<<< HEAD

                return await llm.generate(
                    message=message,
                    request_params=request_params,
                )
=======

                response = await llm.generate(
                    message=message,
                    request_params=request_params,
                )

                if self.context.tracing_enabled:
                    for i, msg in enumerate(response):
                        response_data = (
                            llm.extract_response_message_attributes_for_tracing(
                                msg, prefix=f"response.{i}"
                            )
                        )
                        span.set_attributes(response_data)

                return response
>>>>>>> f2e5e8d5

    async def generate_str(
        self,
        messages: FanInInput,
        request_params: RequestParams | None = None,
    ) -> str:
        """
        Request fan-in agent generation from a list of messages from multiple sources/agents.
        Internally aggregates the messages and then calls the aggregator agent to generate a
        response, which is returned as a string.
        """
<<<<<<< HEAD
        tracer = self.context.tracer or trace.get_tracer("mcp-agent")
        with tracer.start_as_current_span(
            f"{self.__class__.__name__}.generate_str"
        ) as span:
            if request_params:
=======
        tracer = get_tracer(self.context)
        with tracer.start_as_current_span(
            f"{self.__class__.__name__}.generate_str"
        ) as span:
            if self.context.tracing_enabled and request_params:
>>>>>>> f2e5e8d5
                AugmentedLLM.annotate_span_with_request_params(span, request_params)

            message: (
                str | MessageParamT | List[MessageParamT]
            ) = await self.aggregate_messages(messages)

            self._annotate_span_for_generation_message(span, message)

            async with contextlib.AsyncExitStack() as stack:
                if isinstance(self.aggregator_agent, AugmentedLLM):
                    llm = self.aggregator_agent
                else:
                    # Enter agent context
                    ctx_agent = await stack.enter_async_context(self.aggregator_agent)
                    llm = await ctx_agent.attach_llm(self.llm_factory)

<<<<<<< HEAD
                return await llm.generate_str(
                    message=message, request_params=request_params
                )
=======
                response = await llm.generate_str(
                    message=message, request_params=request_params
                )
                span.set_attribute("response", response)
                return response
>>>>>>> f2e5e8d5

    async def generate_structured(
        self,
        messages: FanInInput,
        response_model: Type[ModelT],
        request_params: RequestParams | None = None,
    ) -> ModelT:
        """
        Request a structured fan-in agent generation from a list of messages
        from multiple sources/agents. Internally aggregates the messages and then calls
        the aggregator agent to generate a response, which is returned as a Pydantic model.
        """
<<<<<<< HEAD
        tracer = self.context.tracer or trace.get_tracer("mcp-agent")
=======
        tracer = get_tracer(self.context)
>>>>>>> f2e5e8d5
        with tracer.start_as_current_span(
            f"{self.__class__.__name__}.generate_structured"
        ) as span:
            span.set_attribute(
                "response_model",
                f"{response_model.__module__}.{response_model.__name__}",
            )
<<<<<<< HEAD
            if request_params:
=======
            if self.context.tracing_enabled and request_params:
>>>>>>> f2e5e8d5
                AugmentedLLM.annotate_span_with_request_params(span, request_params)

            message: (
                str | MessageParamT | List[MessageParamT]
            ) = await self.aggregate_messages(messages)

            self._annotate_span_for_generation_message(span, message)

            async with contextlib.AsyncExitStack() as stack:
                if isinstance(self.aggregator_agent, AugmentedLLM):
                    llm = self.aggregator_agent
                else:
                    # Enter agent context
                    ctx_agent = await stack.enter_async_context(self.aggregator_agent)
                    llm = await ctx_agent.attach_llm(self.llm_factory)

<<<<<<< HEAD
                return await llm.generate_structured(
=======
                structured_response = await llm.generate_structured(
>>>>>>> f2e5e8d5
                    message=message,
                    response_model=response_model,
                    request_params=request_params,
                )
<<<<<<< HEAD
=======

                if self.context.tracing_enabled:
                    try:
                        span.set_attribute(
                            "structured_response_json",
                            structured_response.model_dump_json(),
                        )
                    # pylint: disable=broad-exception-caught
                    except Exception:
                        pass  # no-op for best-effort tracing

                return structured_response
>>>>>>> f2e5e8d5

    async def aggregate_messages(
        self, messages: FanInInput
    ) -> str | MessageParamT | List[MessageParamT]:
        """
        Aggregate messages from multiple sources/agents into a single message to
        use with the aggregator agent generation.

        The input can be a dictionary of agent/source name to list of messages
        generated by that agent, or just the unattributed lists of messages to aggregate.

        Args:
            messages: Can be one of:
                - Dict[str, List[MessageT] | List[MessageParamT]]: Dict of agent names to messages
                - Dict[str, str]: Dict of agent names to message strings
                - List[List[MessageT] | List[MessageParamT]]: List of message lists from agents
                - List[str]: List of message strings from agents

        Returns:
            Aggregated message as string, MessageParamT or List[MessageParamT]

        Raises:
            ValueError: If input is empty or contains empty/invalid elements
        """
        # Handle dictionary inputs
        if isinstance(messages, dict):
            # Check for empty dict
            if not messages:
                raise ValueError("Input dictionary cannot be empty")

            first_value = next(iter(messages.values()))

            # Dict[str, List[MessageT] | List[MessageParamT]]
            if isinstance(first_value, list):
                if any(not isinstance(v, list) for v in messages.values()):
                    raise ValueError("All dictionary values must be lists of messages")
                # Process list of messages for each agent
                return await self.aggregate_agent_messages(messages)

            # Dict[str, str]
            elif isinstance(first_value, str):
                if any(not isinstance(v, str) for v in messages.values()):
                    raise ValueError("All dictionary values must be strings")
                # Process string outputs from each agent
                return await self.aggregate_agent_message_strings(messages)

            else:
                raise ValueError(
                    "Dictionary values must be either lists of messages or strings"
                )

        # Handle list inputs
        elif isinstance(messages, list):
            # Check for empty list
            if not messages:
                raise ValueError("Input list cannot be empty")

            first_item = messages[0]

            # List[List[MessageT] | List[MessageParamT]]
            if isinstance(first_item, list):
                if any(not isinstance(item, list) for item in messages):
                    raise ValueError("All list items must be lists of messages")
                # Process list of message lists
                return await self.aggregate_message_lists(messages)

            # List[str]
            elif isinstance(first_item, str):
                if any(not isinstance(item, str) for item in messages):
                    raise ValueError("All list items must be strings")
                # Process list of strings
                return await self.aggregate_message_strings(messages)

            else:
                raise ValueError(
                    "List items must be either lists of messages or strings"
                )

        else:
            raise ValueError(
                "Input must be either a dictionary of agent messages or a list of messages"
            )

    # Helper methods for processing different types of inputs
    async def aggregate_agent_messages(
        self, messages: Dict[str, List[MessageT] | List[MessageParamT]]
    ) -> str | MessageParamT | List[MessageParamT]:
        """
        Aggregate message lists with agent names.

        Args:
            messages: Dictionary mapping agent names to their message lists

        Returns:
            str | List[MessageParamT]: Messages formatted with agent attribution

        """

        # In the default implementation, we'll just convert the messages to a
        # single string with agent attribution
        aggregated_messages = []

        if not messages:
            return ""

        # Format each agent's messages with attribution
        for agent_name, agent_messages in messages.items():
            agent_message_strings = []
            for msg in agent_messages or []:
                if isinstance(msg, str):
                    agent_message_strings.append(f"Agent {agent_name}: {msg}")
                else:
                    # Assume it's a Message/MessageParamT and add attribution
                    agent_message_strings.append(f"Agent {agent_name}: {str(msg)}")

            aggregated_messages.append("\n".join(agent_message_strings))

        # Combine all messages with clear separation
        final_message = "\n\n".join(aggregated_messages)
        final_message = f"Aggregated responses from multiple Agents:\n\n{final_message}"
        return final_message

    async def aggregate_agent_message_strings(self, messages: Dict[str, str]) -> str:
        """
        Aggregate string outputs with agent names.

        Args:
            messages: Dictionary mapping agent names to their string outputs

        Returns:
            str: Combined string with agent attributions
        """
        if not messages:
            return ""

        # Format each agent's message with agent attribution
        aggregated_messages = [
            f"Agent {agent_name}: {message}" for agent_name, message in messages.items()
        ]

        # Combine all messages with clear separation
        final_message = "\n\n".join(aggregated_messages)
        final_message = f"Aggregated responses from multiple Agents:\n\n{final_message}"
        return final_message

    async def aggregate_message_lists(
        self, messages: List[List[MessageT] | List[MessageParamT]]
    ) -> str | MessageParamT | List[MessageParamT]:
        """
        Aggregate message lists without agent names.

        Args:
            messages: List of message lists from different agents

        Returns:
            List[MessageParamT]: List of formatted messages
        """
        aggregated_messages = []

        if not messages:
            return ""

        # Format each source's messages
        for i, source_messages in enumerate(messages, 1):
            source_message_strings = []
            for msg in source_messages or []:
                if isinstance(msg, str):
                    source_message_strings.append(f"Source {i}: {msg}")
                else:
                    # Assume it's a MessageParamT or MessageT and add source attribution
                    source_message_strings.append(f"Source {i}: {str(msg)}")

            aggregated_messages.append("\n".join(source_messages))

        # Combine all messages with clear separation
        final_message = "\n\n".join(aggregated_messages)
        final_message = (
            f"Aggregated responses from multiple sources:\n\n{final_message}"
        )
        return final_message

    async def aggregate_message_strings(self, messages: List[str]) -> str:
        """
        Aggregate string outputs without agent names.

        Args:
            messages: List of string outputs from different agents

        Returns:
            str: Combined string with source attributions
        """
        if not messages:
            return ""

        # Format each source's message with attribution
        aggregated_messages = [
            f"Source {i}: {message}" for i, message in enumerate(messages, 1)
        ]

        # Combine all messages with clear separation
        final_message = "\n\n".join(aggregated_messages)
        final_message = (
            f"Aggregated responses from multiple sources:\n\n{final_message}"
        )
        return final_message

    def _annotate_span_for_generation_message(
        self,
        span: trace.Span,
        message: MessageParamT | str | List[MessageParamT],
    ) -> None:
        """Annotate the span with the message content."""
<<<<<<< HEAD
=======
        if not self.context.tracing_enabled:
            return

>>>>>>> f2e5e8d5
        if isinstance(message, str):
            span.set_attribute("message.content", message)
        elif isinstance(message, list):
            for i, msg in enumerate(message):
                if isinstance(msg, str):
                    span.set_attribute(f"message.{i}.content", msg)
                else:
                    span.set_attribute(f"message.{i}", str(msg))
        else:
            span.set_attribute("message", str(message))<|MERGE_RESOLUTION|>--- conflicted
+++ resolved
@@ -69,19 +69,11 @@
         Request fan-in agent generation from a list of messages from multiple sources/agents.
         Internally aggregates the messages and then calls the aggregator agent to generate a response.
         """
-<<<<<<< HEAD
-        tracer = self.context.tracer or trace.get_tracer("mcp-agent")
-        with tracer.start_as_current_span(
-            f"{self.__class__.__name__}.generate"
-        ) as span:
-            if request_params:
-=======
         tracer = get_tracer(self.context)
         with tracer.start_as_current_span(
             f"{self.__class__.__name__}.generate"
         ) as span:
             if self.context.tracing_enabled and request_params:
->>>>>>> f2e5e8d5
                 AugmentedLLM.annotate_span_with_request_params(span, request_params)
 
             message: (
@@ -97,13 +89,6 @@
                     # Enter agent context
                     ctx_agent = await stack.enter_async_context(self.aggregator_agent)
                     llm = await ctx_agent.attach_llm(self.llm_factory)
-<<<<<<< HEAD
-
-                return await llm.generate(
-                    message=message,
-                    request_params=request_params,
-                )
-=======
 
                 response = await llm.generate(
                     message=message,
@@ -120,7 +105,6 @@
                         span.set_attributes(response_data)
 
                 return response
->>>>>>> f2e5e8d5
 
     async def generate_str(
         self,
@@ -132,19 +116,11 @@
         Internally aggregates the messages and then calls the aggregator agent to generate a
         response, which is returned as a string.
         """
-<<<<<<< HEAD
-        tracer = self.context.tracer or trace.get_tracer("mcp-agent")
-        with tracer.start_as_current_span(
-            f"{self.__class__.__name__}.generate_str"
-        ) as span:
-            if request_params:
-=======
         tracer = get_tracer(self.context)
         with tracer.start_as_current_span(
             f"{self.__class__.__name__}.generate_str"
         ) as span:
             if self.context.tracing_enabled and request_params:
->>>>>>> f2e5e8d5
                 AugmentedLLM.annotate_span_with_request_params(span, request_params)
 
             message: (
@@ -161,17 +137,11 @@
                     ctx_agent = await stack.enter_async_context(self.aggregator_agent)
                     llm = await ctx_agent.attach_llm(self.llm_factory)
 
-<<<<<<< HEAD
-                return await llm.generate_str(
-                    message=message, request_params=request_params
-                )
-=======
                 response = await llm.generate_str(
                     message=message, request_params=request_params
                 )
                 span.set_attribute("response", response)
                 return response
->>>>>>> f2e5e8d5
 
     async def generate_structured(
         self,
@@ -184,11 +154,7 @@
         from multiple sources/agents. Internally aggregates the messages and then calls
         the aggregator agent to generate a response, which is returned as a Pydantic model.
         """
-<<<<<<< HEAD
-        tracer = self.context.tracer or trace.get_tracer("mcp-agent")
-=======
         tracer = get_tracer(self.context)
->>>>>>> f2e5e8d5
         with tracer.start_as_current_span(
             f"{self.__class__.__name__}.generate_structured"
         ) as span:
@@ -196,11 +162,7 @@
                 "response_model",
                 f"{response_model.__module__}.{response_model.__name__}",
             )
-<<<<<<< HEAD
-            if request_params:
-=======
             if self.context.tracing_enabled and request_params:
->>>>>>> f2e5e8d5
                 AugmentedLLM.annotate_span_with_request_params(span, request_params)
 
             message: (
@@ -217,17 +179,11 @@
                     ctx_agent = await stack.enter_async_context(self.aggregator_agent)
                     llm = await ctx_agent.attach_llm(self.llm_factory)
 
-<<<<<<< HEAD
-                return await llm.generate_structured(
-=======
                 structured_response = await llm.generate_structured(
->>>>>>> f2e5e8d5
                     message=message,
                     response_model=response_model,
                     request_params=request_params,
                 )
-<<<<<<< HEAD
-=======
 
                 if self.context.tracing_enabled:
                     try:
@@ -240,7 +196,6 @@
                         pass  # no-op for best-effort tracing
 
                 return structured_response
->>>>>>> f2e5e8d5
 
     async def aggregate_messages(
         self, messages: FanInInput
@@ -453,12 +408,9 @@
         message: MessageParamT | str | List[MessageParamT],
     ) -> None:
         """Annotate the span with the message content."""
-<<<<<<< HEAD
-=======
         if not self.context.tracing_enabled:
             return
 
->>>>>>> f2e5e8d5
         if isinstance(message, str):
             span.set_attribute("message.content", message)
         elif isinstance(message, list):
