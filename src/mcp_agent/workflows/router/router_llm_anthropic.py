from typing import Callable, List, Optional, TYPE_CHECKING
import uuid

from mcp_agent.agents.agent import Agent
from mcp_agent.workflows.llm.augmented_llm_anthropic import AnthropicAugmentedLLM
from mcp_agent.workflows.router.router_llm import LLMRouter

if TYPE_CHECKING:
    from mcp_agent.core.context import Context

ROUTING_SYSTEM_INSTRUCTION = """
You are a highly accurate request router that directs incoming requests to the most appropriate category.
A category is a specialized destination, such as a Function, an MCP Server (a collection of tools/functions), or an Agent (a collection of servers).
You will be provided with a request and a list of categories to choose from.
You can choose one or more categories, or choose none if no category is appropriate.
"""


class AnthropicLLMRouter(LLMRouter):
    """
    An LLM router that uses an Anthropic model to make routing decisions.
    """

    def __init__(
        self,
        name: str | None = None,
        server_names: List[str] | None = None,
        agents: List[Agent] | None = None,
        functions: List[Callable] | None = None,
        routing_instruction: str | None = None,
        context: Optional["Context"] = None,
        **kwargs,
    ):
        anthropic_llm = AnthropicAugmentedLLM(
<<<<<<< HEAD
            name=f"anthropic_router-{str(context.executor.uuid() if context else uuid.uuid4())}",
=======
            name=name,
>>>>>>> d46befc3
            instruction=ROUTING_SYSTEM_INSTRUCTION,
            context=context,
        )

        super().__init__(
            llm=anthropic_llm,
            server_names=server_names,
            agents=agents,
            functions=functions,
            routing_instruction=routing_instruction,
            context=context,
            **kwargs,
        )

    @classmethod
    async def create(
        cls,
        server_names: List[str] | None = None,
        agents: List[Agent] | None = None,
        functions: List[Callable] | None = None,
        routing_instruction: str | None = None,
        context: Optional["Context"] = None,
    ) -> "AnthropicLLMRouter":
        """
        Factory method to create and initialize a router.
        Use this instead of constructor since we need async initialization.
        """
        instance = cls(
            server_names=server_names,
            agents=agents,
            functions=functions,
            routing_instruction=routing_instruction,
            context=context,
        )
        await instance.initialize()
        return instance<|MERGE_RESOLUTION|>--- conflicted
+++ resolved
@@ -1,5 +1,4 @@
 from typing import Callable, List, Optional, TYPE_CHECKING
-import uuid
 
 from mcp_agent.agents.agent import Agent
 from mcp_agent.workflows.llm.augmented_llm_anthropic import AnthropicAugmentedLLM
@@ -32,11 +31,7 @@
         **kwargs,
     ):
         anthropic_llm = AnthropicAugmentedLLM(
-<<<<<<< HEAD
-            name=f"anthropic_router-{str(context.executor.uuid() if context else uuid.uuid4())}",
-=======
             name=name,
->>>>>>> d46befc3
             instruction=ROUTING_SYSTEM_INSTRUCTION,
             context=context,
         )
